--- conflicted
+++ resolved
@@ -44,13 +44,8 @@
 
 # Autodoc Config
 autoclass_content = "both"
-<<<<<<< HEAD
-
 autodoc_class_signature = "mixed"
 
 # mermaid config
 
-mermaid_output_format = "png"
-=======
-autodoc_class_signature = "mixed"
->>>>>>> ce7adffe
+mermaid_output_format = "png"